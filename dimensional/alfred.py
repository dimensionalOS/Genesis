import numpy as np
import genesis as gs
from scipy.spatial.transform import Rotation as R
import time
########################## Initialization ##########################
gs.init(backend=gs.gpu)

# Create the simulation scene.
scene = gs.Scene(
    viewer_options = gs.options.ViewerOptions(
        camera_pos    = (0, -5, 2),
        camera_lookat = (0, 0, 0.5),
        camera_fov    = 30,
        res           = (960, 640),
        max_FPS       = 60,
    ),
    sim_options = gs.options.SimOptions(
        dt = 0.01,
    ),
    show_viewer = True,
)

########################## Entities ##########################
# Add a ground plane.
plane = scene.add_entity(gs.morphs.Plane())

# Load your robot from the URDF file.
robot = scene.add_entity(
    gs.morphs.URDF(
        file  = '../assets/alfred_base_descr.urdf',
        pos   = (0, 0, 0),
        euler = (0, 0, 0),
        links_to_keep = ['head_cam_rgb_camera_frame', 'chest_cam_rgb_camera_frame']
    )
)

<<<<<<< HEAD
# Build the scene so that all entities (including the robot) are instantiated.
=======
box = scene.add_entity(gs.morphs.Box(pos=(2, 0, 2), size=(1, 1, 1)))

########################## Robot Cameras ##########################
# head_cam_pos = robot.get_link('head_cam_rgb_camera_frame').get_pos()
# chest_cam_pos = robot.get_link('chest_cam_rgb_camera_frame').get_pos()
head_cam = scene.add_camera(
    res = (1280, 800),
    pos = (0, 0, 0),
    lookat = (0, 0, 0),
    fov = 60,
    GUI = False,
)
chest_cam = scene.add_camera(
    res = (1280, 800),
    pos = (0, 0, 0),
    lookat = (0, 0, 0),
    fov = 60,
    GUI = False,
)

# Build the scene.
>>>>>>> bf6a4365
scene.build()

########################## Joint Mapping ##########################
# Define only the controllable (actuated) joint names.
# (Based on your URDF, we omit fixed joints such as "base_parent_joint", "base_center_joint",
#  "laser_joint", "L_joint_eef", "L_gripper_base_joint", "R_joint_eef", and "R_gripper_base_joint".)
joint_names = [
    # Base actuated joints
    "right_wheel_joint",
    "left_wheel_joint",
    "pillar_platform_joint",
    "pan_joint",
    "tilt_joint",
    # Left arm actuated joints
    "L_joint1",
    "L_joint2",
    "L_joint3",
    "L_joint4",
    "L_joint5",
    "L_joint6",
    "L_jaw_1_joint",
    "L_jaw_2_joint",
    # Right arm actuated joints
    "R_joint1",
    "R_joint2",
    "R_joint3",
    "R_joint4",
    "R_joint5",
    "R_joint6",
    "R_joint7",
    "R_jaw_1_joint",
    "R_jaw_2_joint",
]

# Map joint names to their local DOF indices; if a joint isn't found, print a warning.
dofs_idx = []
valid_joint_names = []
for name in joint_names:
    joint = robot.get_joint(name)
    if joint is not None:
        dofs_idx.append(joint.dof_idx_local)
        valid_joint_names.append(name)
    else:
        print(f"Warning: Joint '{name}' not found; it is likely fixed.")

print("Valid joints for control:", valid_joint_names)
num_dofs = len(valid_joint_names)
<<<<<<< HEAD
=======

# current gain values from previous Isaac Sim implementation- adjust as needed
kp = np.array([
    1000,     # right_wheel_joint
    1000,     # left_wheel_joint
    100000,  # pillar_platform_joint
    20,      # pan_joint
    20,      # tilt_joint
    250,     # L_joint1
    250,     # L_joint2
    100,     # L_joint3
    100,     # L_joint4
    75,      # L_joint5
    75,      # L_joint6
    100,     # L_jaw_1_joint
    100,     # L_jaw_2_joint
    250,     # R_joint1
    250,     # R_joint2
    100,     # R_joint3
    100,     # R_joint4
    100,      # R_joint5
    75,     # R_joint6
    75,     # R_joint7
    100,     # R_jaw_1_joint
    100,     # R_jaw_2_joint
])

kv = np.array([
    10,      # right_wheel_joint
    10,      # left_wheel_joint
    1000,    # pillar_platform_joint
    1,       # pan_joint
    1,       # tilt_joint
    10,      # L_joint1
    10,      # L_joint2
    5,       # L_joint3
    5,       # L_joint4
    2.5,     # L_joint5
    2.5,     # L_joint6
    10,      # L_jaw_1_joint
    10,      # L_jaw_2_joint
    10,      # R_joint1
    10,      # R_joint2
    5,       # R_joint3
    5,       # R_joint4
    5,       # R_joint5
    2.5,     # R_joint6
    2.5,     # R_joint7
    10,      # R_jaw_1_joint
    10,      # R_jaw_2_joint
])

force_upper = np.array([
    1000,    # right_wheel_joint
    1000,    # left_wheel_joint
    100000,  # pillar_platform_joint
    2.5,     # pan_joint
    2.5,     # tilt_joint
    250,     # L_joint1
    250,     # L_joint2
    150,     # L_joint3
    150,     # L_joint4
    100,     # L_joint5
    100,     # L_joint6
    50,      # L_jaw_1_joint
    50,      # L_jaw_2_joint
    250,     # R_joint1
    250,     # R_joint2
    150,     # R_joint3
    150,     # R_joint4
    150,     # R_joint5
    100,     # R_joint6
    100,     # R_joint7
    50,      # R_jaw_1_joint
    50,      # R_jaw_2_joint
])

force_lower = -force_upper
>>>>>>> bf6a4365

########################## Set Control Gains ##########################
# Set control gains for the PD controller.
# (These gain values are example placeholders; adjust as needed.)
robot.set_dofs_kp(
    kp             = np.full(num_dofs, 4500.0),
    dofs_idx_local = dofs_idx,
)
robot.set_dofs_kv(
    kv             = np.full(num_dofs, 450.0),
    dofs_idx_local = dofs_idx,
)
robot.set_dofs_force_range(
    lower          = np.full(num_dofs, -100.0),
    upper          = np.full(num_dofs,  100.0),
    dofs_idx_local = dofs_idx,
)

<<<<<<< HEAD
########################## PD Control with Sample Targets ##########################
# Define sample target configurations for the actuated joints.
# (Make sure the target array length matches the number of controllable DOFs.)
target1 = np.linspace(0.1, 0.5, num_dofs)  # First target configuration
target2 = np.linspace(-0.5, 0.5, num_dofs) # Second target configuration
target3 = np.zeros(num_dofs)               # Third target configuration

# The built-in PD controller will persistently drive the robot toward the target.
# The simulation loop here runs for 1250 steps; after the loop ends, the simulation stops.
for i in range(1250):
    if i < 250:
        robot.control_dofs_position(target1, dofs_idx)
    elif i < 500:
        robot.control_dofs_position(target2, dofs_idx)
    elif i < 750:
        robot.control_dofs_position(target3, dofs_idx)
    elif i < 1000:
        # For demonstration, hold the final position.
        robot.control_dofs_position(target3, dofs_idx)
    else:
        # Optionally, zero out the control force (or you could continue holding position)
        robot.control_dofs_force(np.zeros(num_dofs), dofs_idx)
=======
########################## Control Loop ##########################
for step in range(10000):
    # For demonstration, leave the arm joints at current positions and lower pillar
    target_positions = np.zeros(num_dofs)
    target_positions[2] = -0.0005 * step
    robot.control_dofs_position(target_positions, dofs_idx)

    # get the camera link poses
    head_cam_pos = robot.get_link('head_cam_rgb_camera_frame').get_pos().cpu().numpy()
    chest_cam_pos = robot.get_link('chest_cam_rgb_camera_frame').get_pos().cpu().numpy()
    head_cam_quat = R.from_quat(robot.get_link('head_cam_rgb_camera_frame').get_quat().cpu().numpy())
    chest_cam_quat = R.from_quat(robot.get_link('chest_cam_rgb_camera_frame').get_quat().cpu().numpy())
    head_cam_rot_matrix = head_cam_quat.as_matrix()
    chest_cam_rot_matrix = chest_cam_quat.as_matrix()

    # get the camera lookat and up vectors to dynamically update the camera poses
    head_x_axis = head_cam_rot_matrix[:, 0]
    chest_x_axis = chest_cam_rot_matrix[:, 0]
    head_lookat = head_cam_pos + head_x_axis
    chest_lookat = chest_cam_pos - chest_x_axis
    head_cam_up = -head_cam_rot_matrix[:, 2]
    chest_cam_up = -chest_cam_rot_matrix[:, 2]

    # update the camera poses
    head_cam.set_pose(
        pos=head_cam_pos,
        lookat=head_lookat,
        up=head_cam_up,
    )
    chest_cam.set_pose(
        pos=chest_cam_pos,
        lookat=chest_lookat,
        up=chest_cam_up,
    )

    # render the cameras, currently only depth is used so seg and normal will be null
    head_cam_rgb, head_cam_depth, head_cam_seg, head_cam_normal = head_cam.render(depth=True)
    chest_cam_rgb, chest_cam_depth, chest_cam_seg, chest_cam_normal = chest_cam.render(depth=True)
>>>>>>> bf6a4365
    
    scene.step()
    
<<<<<<< HEAD
    # Print diagnostic forces every 50 steps.
    if i % 50 == 0:
        ctrl_force = robot.get_dofs_control_force(dofs_idx)
        internal_force = robot.get_dofs_force(dofs_idx)
        print(f"Step {i}: Control force: {ctrl_force}, Internal force: {internal_force}")

print("Control loop finished. Simulation has ended.")
=======
    # if step % 50 == 0:
    #     ctrl_force = robot.get_dofs_control_force(dofs_idx)
    #     internal_force = robot.get_dofs_force(dofs_idx)
    #     print(f"Step {step}:")
    #     print("  Control force:", ctrl_force)
    #     print("  Internal force:", internal_force)
>>>>>>> bf6a4365
<|MERGE_RESOLUTION|>--- conflicted
+++ resolved
@@ -34,31 +34,7 @@
     )
 )
 
-<<<<<<< HEAD
 # Build the scene so that all entities (including the robot) are instantiated.
-=======
-box = scene.add_entity(gs.morphs.Box(pos=(2, 0, 2), size=(1, 1, 1)))
-
-########################## Robot Cameras ##########################
-# head_cam_pos = robot.get_link('head_cam_rgb_camera_frame').get_pos()
-# chest_cam_pos = robot.get_link('chest_cam_rgb_camera_frame').get_pos()
-head_cam = scene.add_camera(
-    res = (1280, 800),
-    pos = (0, 0, 0),
-    lookat = (0, 0, 0),
-    fov = 60,
-    GUI = False,
-)
-chest_cam = scene.add_camera(
-    res = (1280, 800),
-    pos = (0, 0, 0),
-    lookat = (0, 0, 0),
-    fov = 60,
-    GUI = False,
-)
-
-# Build the scene.
->>>>>>> bf6a4365
 scene.build()
 
 ########################## Joint Mapping ##########################
@@ -106,87 +82,6 @@
 
 print("Valid joints for control:", valid_joint_names)
 num_dofs = len(valid_joint_names)
-<<<<<<< HEAD
-=======
-
-# current gain values from previous Isaac Sim implementation- adjust as needed
-kp = np.array([
-    1000,     # right_wheel_joint
-    1000,     # left_wheel_joint
-    100000,  # pillar_platform_joint
-    20,      # pan_joint
-    20,      # tilt_joint
-    250,     # L_joint1
-    250,     # L_joint2
-    100,     # L_joint3
-    100,     # L_joint4
-    75,      # L_joint5
-    75,      # L_joint6
-    100,     # L_jaw_1_joint
-    100,     # L_jaw_2_joint
-    250,     # R_joint1
-    250,     # R_joint2
-    100,     # R_joint3
-    100,     # R_joint4
-    100,      # R_joint5
-    75,     # R_joint6
-    75,     # R_joint7
-    100,     # R_jaw_1_joint
-    100,     # R_jaw_2_joint
-])
-
-kv = np.array([
-    10,      # right_wheel_joint
-    10,      # left_wheel_joint
-    1000,    # pillar_platform_joint
-    1,       # pan_joint
-    1,       # tilt_joint
-    10,      # L_joint1
-    10,      # L_joint2
-    5,       # L_joint3
-    5,       # L_joint4
-    2.5,     # L_joint5
-    2.5,     # L_joint6
-    10,      # L_jaw_1_joint
-    10,      # L_jaw_2_joint
-    10,      # R_joint1
-    10,      # R_joint2
-    5,       # R_joint3
-    5,       # R_joint4
-    5,       # R_joint5
-    2.5,     # R_joint6
-    2.5,     # R_joint7
-    10,      # R_jaw_1_joint
-    10,      # R_jaw_2_joint
-])
-
-force_upper = np.array([
-    1000,    # right_wheel_joint
-    1000,    # left_wheel_joint
-    100000,  # pillar_platform_joint
-    2.5,     # pan_joint
-    2.5,     # tilt_joint
-    250,     # L_joint1
-    250,     # L_joint2
-    150,     # L_joint3
-    150,     # L_joint4
-    100,     # L_joint5
-    100,     # L_joint6
-    50,      # L_jaw_1_joint
-    50,      # L_jaw_2_joint
-    250,     # R_joint1
-    250,     # R_joint2
-    150,     # R_joint3
-    150,     # R_joint4
-    150,     # R_joint5
-    100,     # R_joint6
-    100,     # R_joint7
-    50,      # R_jaw_1_joint
-    50,      # R_jaw_2_joint
-])
-
-force_lower = -force_upper
->>>>>>> bf6a4365
 
 ########################## Set Control Gains ##########################
 # Set control gains for the PD controller.
@@ -205,7 +100,6 @@
     dofs_idx_local = dofs_idx,
 )
 
-<<<<<<< HEAD
 ########################## PD Control with Sample Targets ##########################
 # Define sample target configurations for the actuated joints.
 # (Make sure the target array length matches the number of controllable DOFs.)
@@ -228,50 +122,9 @@
     else:
         # Optionally, zero out the control force (or you could continue holding position)
         robot.control_dofs_force(np.zeros(num_dofs), dofs_idx)
-=======
-########################## Control Loop ##########################
-for step in range(10000):
-    # For demonstration, leave the arm joints at current positions and lower pillar
-    target_positions = np.zeros(num_dofs)
-    target_positions[2] = -0.0005 * step
-    robot.control_dofs_position(target_positions, dofs_idx)
-
-    # get the camera link poses
-    head_cam_pos = robot.get_link('head_cam_rgb_camera_frame').get_pos().cpu().numpy()
-    chest_cam_pos = robot.get_link('chest_cam_rgb_camera_frame').get_pos().cpu().numpy()
-    head_cam_quat = R.from_quat(robot.get_link('head_cam_rgb_camera_frame').get_quat().cpu().numpy())
-    chest_cam_quat = R.from_quat(robot.get_link('chest_cam_rgb_camera_frame').get_quat().cpu().numpy())
-    head_cam_rot_matrix = head_cam_quat.as_matrix()
-    chest_cam_rot_matrix = chest_cam_quat.as_matrix()
-
-    # get the camera lookat and up vectors to dynamically update the camera poses
-    head_x_axis = head_cam_rot_matrix[:, 0]
-    chest_x_axis = chest_cam_rot_matrix[:, 0]
-    head_lookat = head_cam_pos + head_x_axis
-    chest_lookat = chest_cam_pos - chest_x_axis
-    head_cam_up = -head_cam_rot_matrix[:, 2]
-    chest_cam_up = -chest_cam_rot_matrix[:, 2]
-
-    # update the camera poses
-    head_cam.set_pose(
-        pos=head_cam_pos,
-        lookat=head_lookat,
-        up=head_cam_up,
-    )
-    chest_cam.set_pose(
-        pos=chest_cam_pos,
-        lookat=chest_lookat,
-        up=chest_cam_up,
-    )
-
-    # render the cameras, currently only depth is used so seg and normal will be null
-    head_cam_rgb, head_cam_depth, head_cam_seg, head_cam_normal = head_cam.render(depth=True)
-    chest_cam_rgb, chest_cam_depth, chest_cam_seg, chest_cam_normal = chest_cam.render(depth=True)
->>>>>>> bf6a4365
     
     scene.step()
     
-<<<<<<< HEAD
     # Print diagnostic forces every 50 steps.
     if i % 50 == 0:
         ctrl_force = robot.get_dofs_control_force(dofs_idx)
@@ -279,11 +132,3 @@
         print(f"Step {i}: Control force: {ctrl_force}, Internal force: {internal_force}")
 
 print("Control loop finished. Simulation has ended.")
-=======
-    # if step % 50 == 0:
-    #     ctrl_force = robot.get_dofs_control_force(dofs_idx)
-    #     internal_force = robot.get_dofs_force(dofs_idx)
-    #     print(f"Step {step}:")
-    #     print("  Control force:", ctrl_force)
-    #     print("  Internal force:", internal_force)
->>>>>>> bf6a4365
